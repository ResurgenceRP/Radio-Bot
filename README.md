--- conflicted
+++ resolved
@@ -73,16 +73,8 @@
      ```bash
      python main.py
      ```
-<<<<<<< HEAD
-<<<<<<< Updated upstream
-=======
-   - Alternatively, set up the bot as a service [Linux]:
-     ```ini
->>>>>>> Stashed changes
-=======
    - Alternatively, set up the bot as a service:
      ```ini
->>>>>>> 3b0ce84b
      [Unit]
      Description=Radio Bot Service
 
